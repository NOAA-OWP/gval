"""Functions to load or create datasets"""
from __future__ import annotations

__author__ = "Fernando Aristizabal"

<<<<<<< HEAD

import warnings
from numbers import Number
from typing import Union, Optional, Tuple, Dict, Any
import os
=======
from typing import Union, Optional, Tuple, Iterable
from numbers import Number

>>>>>>> 02db25c3
import ast

import numpy as np
import rioxarray as rxr
import xarray as xr
import numpy as np
from tempfile import NamedTemporaryFile
from rio_cogeo.cogeo import cog_translate
from rio_cogeo.profiles import cog_profiles
import pystac_client

import stackstac

_MEMORY_STRATEGY = "normal"


def adjust_memory_strategy(strategy: str):
    """
    Tells GVAL how to address handling memory.  There are three modes currently available:

    normal:  Keeps all of xarray files in memory as usual
    moderate:  Either creates cloud optimized geotiffs and stores as temporary files and reloads or reloads file
    to be in lazily loaded stated
    aggressive: Does the same as moderate except loads with no cache so everything is read from disk

    There are tradeoffs with performance for choosing a strategy that conserves memory, adjust only as needed.

    Parameters
    ----------
    strategy : str, {'normal', 'moderate', 'aggressive'}
        Method to conserve memory

    Raises
    ------
    ValueError

    """

    if strategy in {"normal", "moderate", "aggressive"}:
        global _MEMORY_STRATEGY
        _MEMORY_STRATEGY = strategy

    else:
        raise ValueError(
            "Please select one of the following options for a memory strategy "
            "'normal', 'moderate', 'aggressive'"
        )


def get_current_memory_strategy() -> str:
    """
    Gets the current memory_strategy

    Returns
    -------
    str
        Memory optimization strategy
    """
    return _MEMORY_STRATEGY


def _handle_xarray_memory(
    data_obj: Union[xr.Dataset, xr.DataArray], make_temp: bool = False
) -> Union[xr.Dataset, xr.DataArray]:
    """
    Executes memory strategy plan depending on the set memory strategy.

    Nothing happens in this method when the plan is normal, only if the strategy is moderate or aggressive does
    any memory optimization occur.  If the parameter make_temp is true a temporary file with a lzw compressed
    cloud optimized geotiff will be made, otherwise the original file will be loaded.

    Parameters
    ----------
    data_obj : Union[xr.Dataset, xr.DataArray]
        Xarray object to handle_memory
    make_temp: bool
        Store data in a temporary file if in memory

    Returns
    -------
    Union[xr.Dataset, xr.DataArray]
        Memory handled xarray object
    """

    # Check to see if it is already dask and what memory strategy is in place
    band_as_var = True if isinstance(data_obj, xr.Dataset) else False
    cache = True if _MEMORY_STRATEGY != "aggressive" else False

    if _MEMORY_STRATEGY == "normal" or _check_dask_array(data_obj):  # do nothing
        return data_obj
    elif (
        make_temp is False
    ):  # reload the file with cache on or off depending on strategy
        file_name = (
            data_obj["band_1"].encoding["source"]
            if band_as_var
            else data_obj.encoding["source"]
        )
        new_obj = _parse_string_attributes(
            rxr.open_rasterio(
                file_name,
                mask_and_scale=True,
                band_as_variable=band_as_var,
                cache=cache,
            )
        )
        del data_obj
        return new_obj

    else:  # make temporary file from lzw compressed COG and load with cache on or off depending on strategy
        dst_profile = cog_profiles.get("lzw")
        delete_file = not cache

        with NamedTemporaryFile(delete=True, suffix=".tif") as in_file:
            with NamedTemporaryFile(delete=delete_file, suffix=".tif") as out_file:
                data_obj.rio.to_raster(in_file.name, tiled=True, windowed=True)
                del data_obj
                cog_translate(in_file.name, out_file.name, dst_profile, in_memory=True)
                return _parse_string_attributes(
                    rxr.open_rasterio(
                        out_file.name,
                        mask_and_scale=True,
                        band_as_variable=band_as_var,
                        cache=cache,
                    )
                )


def _check_dask_array(original_map: Union[xr.DataArray, xr.Dataset]) -> bool:
    """
    Check whether map to be reprojected has dask data or not

    Parameters
    ----------
    original_map: Union[xr.DataArray, xr.Dataset]
        Map to be reprojected

    Returns
    -------
    bool
        Whether the data is a dask array
    """

    chunks = (
        original_map["band_1"].chunks
        if isinstance(original_map, xr.Dataset)
        else original_map.chunks
    )
    return chunks is not None


def _parse_string_attributes(
    obj: Union[xr.DataArray, xr.Dataset]
) -> Union[xr.DataArray, xr.Dataset]:
    """
    Parses string attributes stored in rasters

    Parameters
    ----------
    obj: Union[xr.DataArray, xr.Dataset]
        Xarray object with possible string attributes

    Returns
    -------
    Union[xr.DataArray, xr.Dataset]
        Object returned with parsed attributes
    """

    if "pairing_dictionary" in obj.attrs and isinstance(
        obj.attrs["pairing_dictionary"], str
    ):
        eval_str = ast.literal_eval(
            obj.attrs["pairing_dictionary"].replace("nan", '"nan"')
        )
        obj.attrs["pairing_dictionary"] = {
            (float(k[0]), float(k[1])): float(v) for k, v in eval_str.items()
        }

        if isinstance(obj, xr.Dataset):
            for var in obj.data_vars:
                obj[var].attrs["pairing_dictionary"] = obj.attrs["pairing_dictionary"]

    if isinstance(obj, xr.Dataset):
        for var in obj.data_vars:
            if "pairing_dictionary" in obj[var].attrs and isinstance(
                obj[var].attrs["pairing_dictionary"], str
            ):
                eval_str = ast.literal_eval(
                    obj[var].attrs["pairing_dictionary"].replace("nan", '"nan"')
                )
                obj[var].attrs["pairing_dictionary"] = {
                    (float(k[0]), float(k[1])): float(v) for k, v in eval_str.items()
                }

    return obj


def _convert_to_dataset(xr_object=Union[xr.DataArray, xr.Dataset]) -> xr.Dataset:
    """
    Converts xarray object to dataset if it is not one already.

    Parameters
    ----------
    xr_object : Union[xr.DataArray, xr.Dataset]
        Xarray object to convert or simply return

    Returns
    -------
    xr.Dataset
        Dataset object

    """

    if isinstance(xr_object, xr.DataArray):
        nodata = xr_object.rio.nodata

        xr_object = (
            xr_object.to_dataset(dim="band")
            if "band" in xr_object.dims
            else xr_object.to_dataset(name="1")
        )
        xr_object = xr_object.rename_vars({x: f"band_{x}" for x in xr_object.data_vars})

        # Account for nodata
        for var_name in xr_object.data_vars:
            xr_object[var_name] = xr_object[var_name].rio.write_nodata(nodata)

        return xr_object
    else:
        return xr_object


<<<<<<< HEAD
def _get_raster_band_nodata(band_metadata, nodata_fill) -> Number:
    """

    Parameters
    ----------
    band_metadata: list
        Metadata fro raster:bands extension
    nodata_fill: Number
        Fill in value for missing data

    Returns
    -------
    Number
        Number representing nodata
    """

    if band_metadata:
        prop_string = str(band_metadata.coords["raster:bands"].values)
        idx1, idx2 = prop_string.find("{"), prop_string.rfind("}")

        return ast.literal_eval(prop_string[idx1 : idx2 + 1]).get("nodata")
    else:
        if nodata_fill is None:
            raise ValueError(
                "Must have nodata fill value if nodata is not present in metadata"
            )

        return nodata_fill


def _set_nodata(
    stack: xr.DataArray, band_metadata: list = None, nodata_fill: Number = None
) -> Number:
    """

    Parameters
    ----------
    stack
    band_metadata
    nodata_fill

    Returns
    -------

    """

    if stack.rio.nodata is not None:
        stack.rio.write_nodata(stack.rio.nodata, inplace=True)
    elif stack.rio.encoded_nodata is not None:
        stack.rio.write_nodata(stack.rio.encoded_nodata, inplace=True)
    else:
        stack.rio.write_nodata(
            _get_raster_band_nodata(band_metadata, nodata_fill), inplace=True
        )


def _set_crs(stack: xr.DataArray, band_metadata: list = None) -> Number:
    """

    Parameters
    ----------
    stack : xr.DataArray
        Original data with no information
    band_metadata : dict
        Information with band metadata

    Returns
    -------
    Xarray DataArray with proper CRS

    """

    if stack.rio.crs is not None:
        return stack.rio.write_crs(stack.rio.crs)
    else:
        return stack.rio.write_crs(f"EPSG:{band_metadata['epsg'].values}")


def get_stac_data(
    url: str,
    collection: str,
    time: str,
    bands: list = None,
    query: str = None,
    time_aggregate: str = None,
    max_items: int = None,
    intersects: dict = None,
    bbox: list = None,
    resolution: int = None,
    nodata_fill: Number = None,
) -> xr.Dataset:
    """

    Parameters
    ----------
    url : str
        Address hosting the STAC API
    collection : str
        Name of collection to get (currently limited to one)
    time : str
        Single or range of values to query in the time dimension
    bands: list, default = None
        Bands to retrieve from service
    query : str, default = None
        String command to filter data
    time_aggregate : str, default = None
        Method to aggregate multiple time stamps
    max_items : int, default = None
        The maximum amount of records to retrieve
    intersects : dict, default = None
        Dictionary representing the type of geometry and its respective coordinates
    bbox : list, default = None
        Coordinates to filter the spatial range of request
    resolution : int, default = 10
        Resolution to get data from
    nodata_fill : Number, default = None
        Value to fill nodata where not present

    Returns
    -------
    xr.Dataset
        Xarray object with resepective STAC API data

    """

    with warnings.catch_warnings():
        warnings.simplefilter("ignore")
        # Call cataloging url, search, and convert to xarray
        catalog = pystac_client.Client.open(url)

        stac_items = catalog.search(
            datetime=time,
            collections=[collection],
            max_items=max_items,
            intersects=intersects,
            bbox=bbox,
            query=query,
        ).get_all_items()

        stack = stackstac.stack(stac_items, resolution=resolution)

        # Only get unique time indices in case there are duplicates
        _, idxs = np.unique(stack.coords["time"], return_index=True)
        stack = stack[idxs]

        # Aggregate if there is more than one time
        if stack.coords["time"].shape[0] > 1:
            crs = stack.rio.crs
            if time_aggregate == "mean":
                stack = stack.mean(dim="time")
                stack.attrs["time_aggregate"] = "mean"
            elif time_aggregate == "min":
                stack = stack.min(dim="time")
                stack.attrs["time_aggregate"] = "min"
            elif time_aggregate == "max":
                stack = stack.max(dim="time")
                stack.attrs["time_aggregate"] = "max"
            else:
                raise ValueError("A valid aggregate must be used for time ranges")

            stack.rio.write_crs(crs, inplace=True)
        else:
            stack = stack[0]
            stack.attrs["time_aggregate"] = "none"

        # Select specific bands
        if bands is not None:
            bands = [bands] if isinstance(bands, str) else bands
            stack = stack.sel({"band": bands})

        band_metadata = (
            stack.coords["raster:bands"] if "raster:bands" in stack.coords else None
        )
        if "band" in stack.dims:
            og_names = [name for name in stack.coords["band"]]
            names = [f"band_{x + 1}" for x in range(len(stack.coords["band"]))]
            stack = stack.assign_coords({"band": names}).to_dataset(dim="band")

            for metadata, var, og_var in zip(band_metadata, stack.data_vars, og_names):
                _set_nodata(stack[var], metadata, nodata_fill)
                stack[var] = _set_crs(stack[var], band_metadata)
                stack[var].attrs["original_name"] = og_var

        else:
            stack = stack.to_dataset(name="band_1")
            _set_nodata(stack["band_1"], band_metadata, nodata_fill)
            stack["band_1"] = _set_crs(stack["band_1"])
            stack["band_1"].attrs["original_name"] = (
                bands[0] if isinstance(bands, list) else bands
            )

        return stack
=======
def _create_circle_mask(
    sizes: int | Tuple[int], center: Tuple[Number, Number], radius: Number
) -> np.ndarray:
    """
    Function to create a circle mask

    Parameters
    ----------
    sizes : Int or Tuple of Int
        Size of xarray's in number of pixels or tuple with the x and y sizes, respectively.
    center : Tuple of Number
        Tuple with the center coordinates (x, y).
    radius : Number
        Radius of the circle.

    Returns
    -------
    mask : np.ndarray
        Numpy array with the circle mask.
    """
    Y, X = np.ogrid[: sizes[1], : sizes[0]]
    dist_from_center = np.sqrt((X - center[0]) ** 2 + (Y - center[1]) ** 2)
    mask = dist_from_center <= radius
    return mask


def _create_xarray(
    upper_left: Tuple[Number, Number],
    lower_right: Tuple[Number, Number],
    sizes: int | Tuple[int, int],
    band_params: Iterable[Tuple[Number, Number, Tuple[Number, Number], Number]],
    nodata_value: Optional[Number] = None,
    encoded_nodata_value: Optional[Number] = None,
    shapes: str = "circle",
    band_dim_name: str = "band",
    return_dataset: bool = False,
) -> xr.DataArray | xr.Dataset:
    """
    Function to create xarray's with circles per band, and optionally return a Dataset

    Parameters
    ----------
    upper_left : Tuple of Number
        Tuple with the upper left coordinates (x, y).
    lower_right : Tuple of Number
        Tuple with the lower right coordinates (x, y).
    sizes : Int or Tuple of Int
        Size of xarray's in number of pixels or tuple with the x and y sizes, respectively.
    band_params : Iterable of Tuples
        Each tuple represents the parameters of each band comprised of:
        (background_value, circle_value, circle_center, circle_radius).

        Circle center is a tuple with (x, y) coordinates.

        The data types are:
            background_value: Number
            circle_value: Number
            circle_center: tuple of Number
            circle_radius: Number
    nodata_value : Optional[Number], default = None
        Nodata value to use for the xarray's.
    encoded_nodata_value : Optional[Number], default = None
        Nodata value to use for the encoded xarray's.
    shapes : str, default = 'circle'
        Shape of mask within the xarray's. Currently only 'circle' is supported.
    band_dim_name : str, default = 'band'
        Name of the band dimension.
    return_dataset : bool, default = False
        Whether to return a Dataset instead of a DataArray.

    Raises
    ------
    ValueError
        If the shape is not supported.

    Returns
    -------
    data_array : xarray.DataArray or xarray.Dataset
        Xarray with the circles per band.
    """

    # Handle sizes
    if isinstance(sizes, Number):
        sizes = int(sizes)
        sizes = (sizes, sizes)

    # handle shapes
    if shapes == "circle":
        mask_func = _create_circle_mask
    # elif False:
    # placeholder for future shapes
    # pass
    else:
        raise ValueError(f"Shape '{shapes}' is not supported.")

    # Create empty array
    array = np.full((len(band_params),) + tuple(reversed(sizes)), nodata_value)

    for band_idx, params in enumerate(band_params):
        background_value, circle_value, circle_center, circle_radius = params

        # Apply background value, leaving the border as nodata
        array[band_idx, 1:-1, 1:-1] = background_value

        if shapes == "circle":
            # Create circle mask and apply circle value
            circle_mask = mask_func(sizes, circle_center, circle_radius)

            array[band_idx, circle_mask] = circle_value

        # elif False:
        # placeholder for future shapes
        #    pass

    # create xarray DataArray
    data_array = xr.DataArray(data=array, dims=[band_dim_name, "y", "x"])
    data_array.rio.write_crs("epsg:4326", inplace=True)

    # assign nodata values
    if nodata_value is not None:
        data_array.rio.write_nodata(nodata_value, inplace=True)

    if encoded_nodata_value is not None:
        data_array.rio.write_nodata(encoded_nodata_value, inplace=True, encoded=True)

    # create coordinates
    lats = np.linspace(upper_left[1], lower_right[1], sizes[1])
    longs = np.linspace(lower_right[0], upper_left[0], sizes[0])
    bands = np.arange(1, len(band_params) + 1)

    # assign coordinates
    data_array = data_array.assign_coords({band_dim_name: bands, "y": lats, "x": longs})

    if return_dataset:
        # Convert the DataArray to a Dataset
        dataset = data_array.to_dataset(name="variable")
        return dataset

    return data_array


def _create_xarray_pairs(
    upper_left: Tuple[Number, Number],
    lower_right: Tuple[Number, Number],
    sizes: int | Tuple[int, int],
    band_params_candidate: Iterable[
        Tuple[Number, Number, Tuple[Number, Number], Number]
    ],
    band_params_benchmark: Iterable[
        Tuple[Number, Number, Tuple[Number, Number], Number]
    ],
    nodata_value: Optional[Number] = None,
    encoded_nodata_value: Optional[Number] = None,
    shapes: str = "circle",
    band_dim_name: str = "band",
    return_dataset: bool = False,
) -> Tuple[xr.DataArray | xr.Dataset]:
    """
    Function to create xarray's with shapes per band, and optionally return a Dataset

    Parameters
    ----------
    upper_left : Tuple of Number
        Tuple with the upper left coordinates (x, y).
    lower_right : Tuple of Number
        Tuple with the lower right coordinates (x, y).
    sizes : Int or Tuple of Int
        Size of xarray's in number of pixels or tuple with the x and y sizes, respectively.
    band_params : Iterable of Tuples
        Each tuple represents the parameters of each band comprised of:
        (background_value, circle_value, circle_center, circle_radius).

        Circle center is a tuple with (x, y) coordinates.

        The data types are:
            background_value: Number
            circle_value: Number
            circle_center: tuple of Number
            circle_radius: Number
    nodata_value : Optional[Number], default = None
        Nodata value to use for the xarray's.
    encoded_nodata_value : Optional[Number], default = None
        Nodata value to use for the encoded xarray's.
    shapes : str, default = 'circle'
        Shape of mask within the xarray's. Currently only 'circle' is supported.
    band_dim_name : str, default = 'band'
        Name of the band dimension.
    return_dataset : bool, default = False
        Whether to return a Dataset instead of a DataArray.

    Raises
    ------
    ValueError
        If the shape is not supported.

    Returns
    -------
    data_array : xarray.DataArray or xarray.Dataset
        Candidate map.
    data_array : xarray.DataArray or xarray.Dataset
        Benchmark map.
    """

    args = [
        upper_left,
        lower_right,
        sizes,
        None,
        nodata_value,
        encoded_nodata_value,
        shapes,
        band_dim_name,
        return_dataset,
    ]

    candidate_args = args.copy()
    benchmark_args = args.copy()

    candidate_args[3] = band_params_candidate
    benchmark_args[3] = band_params_benchmark

    candidate_map = _create_xarray(*candidate_args)
    benchmark_map = _create_xarray(*benchmark_args)

    return candidate_map, benchmark_map
>>>>>>> 02db25c3
<|MERGE_RESOLUTION|>--- conflicted
+++ resolved
@@ -3,20 +3,12 @@
 
 __author__ = "Fernando Aristizabal"
 
-<<<<<<< HEAD
 
 import warnings
-from numbers import Number
-from typing import Union, Optional, Tuple, Dict, Any
-import os
-=======
 from typing import Union, Optional, Tuple, Iterable
 from numbers import Number
-
->>>>>>> 02db25c3
 import ast
 
-import numpy as np
 import rioxarray as rxr
 import xarray as xr
 import numpy as np
@@ -148,7 +140,7 @@
 
     Parameters
     ----------
-    original_map: Union[xr.DataArray, xr.Dataset]
+    original_map : Union[xr.DataArray, xr.Dataset]
         Map to be reprojected
 
     Returns
@@ -173,7 +165,7 @@
 
     Parameters
     ----------
-    obj: Union[xr.DataArray, xr.Dataset]
+    obj : Union[xr.DataArray, xr.Dataset]
         Xarray object with possible string attributes
 
     Returns
@@ -246,15 +238,14 @@
         return xr_object
 
 
-<<<<<<< HEAD
 def _get_raster_band_nodata(band_metadata, nodata_fill) -> Number:
     """
 
     Parameters
     ----------
-    band_metadata: list
-        Metadata fro raster:bands extension
-    nodata_fill: Number
+    band_metadata : list
+        Metadata from raster:bands extension
+    nodata_fill : Number
         Fill in value for missing data
 
     Returns
@@ -284,12 +275,12 @@
 
     Parameters
     ----------
-    stack
-    band_metadata
-    nodata_fill
-
-    Returns
-    -------
+    stack : xr.DataArray
+        Data to set nodata attribute
+    band_metadata : list
+        Metadata from raster:bands extension
+    nodata_fill : Number
+        Fill in value for missing data
 
     """
 
@@ -439,7 +430,8 @@
             )
 
         return stack
-=======
+
+
 def _create_circle_mask(
     sizes: int | Tuple[int], center: Tuple[Number, Number], radius: Number
 ) -> np.ndarray:
@@ -664,5 +656,4 @@
     candidate_map = _create_xarray(*candidate_args)
     benchmark_map = _create_xarray(*benchmark_args)
 
-    return candidate_map, benchmark_map
->>>>>>> 02db25c3
+    return candidate_map, benchmark_map