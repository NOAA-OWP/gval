"""
Functions to load datasets
"""

# __all__ = ['*']
__author__ = "Fernando Aristizabal"


import warnings
from numbers import Number
from typing import Union, Optional, Tuple, Dict, Any
import os
import ast

import numpy as np
import rioxarray as rxr
import xarray as xr
import rasterio
from tempfile import NamedTemporaryFile
from rio_cogeo.cogeo import cog_translate
from rio_cogeo.profiles import cog_profiles
import pystac_client

import stackstac


def load_raster_as_xarray(
    filename: Union[
        str, os.PathLike, rasterio.io.DatasetReader, rasterio.vrt.WarpedVRT
    ],
    parse_coordinates: Optional[bool] = None,
    chunks: Optional[Union[int, Tuple, Dict]] = None,
    cache: Optional[bool] = None,
    lock: Optional[Any] = None,
    masked: Optional[bool] = False,
    mask_and_scale: Optional[bool] = False,
    default_name: Optional[str] = None,
    band_as_variable: Optional[bool] = False,
    **open_kwargs,
) -> Union[xr.DataArray, xr.Dataset]:
    """
    Wraps around :obj:`rioxarray.open_rasterio` providing control over some arguments.

    .. deprecated:: 0.0.2
        `load_raster_as_xarray` will be removed in gval 0.0.2.  Use `rioxarray.open_rasterio` instead

    Parameters
    ----------
    filename : Union[ str, os.PathLike, rasterio.io.DatasetReader, rasterio.vrt.WarpedVRT ]
        Path to the file to open. Or already open rasterio dataset
    parse_coordinates : Optional[bool], default = None
        Whether to parse the x and y coordinates out of the file's
        ``transform`` attribute or not. The default is to automatically
        parse the coordinates only if they are rectilinear (1D).
        It can be useful to set ``parse_coordinates=False``
        if your files are very large or if you don't need the coordinates.
    chunks : Optional[Union[int, Tuple, Dict]], default = None
        Chunk sizes along each dimension, e.g., ``5``, ``(5, 5)`` or
        ``{'x': 5, 'y': 5}``. If chunks is provided, it used to load the new
        DataArray into a dask array. Chunks can also be set to
        ``True`` or ``"auto"`` to choose sensible chunk sizes according to
        ``dask.config.get("array.chunk-size")``.
    cache : Optional[bool], default = None
        If True, cache data loaded from the underlying datastore in memory as
        NumPy arrays when accessed to avoid reading from the underlying data-
        store multiple times. Defaults to True unless you specify the `chunks`
        argument to use dask, in which case it defaults to False.
    lock : Optional[Any], default = None
        If chunks is provided, this argument is used to ensure that only one
        thread per process is reading from a rasterio file object at a time.

        By default and when a lock instance is provided,
        a :class:`xarray.backends.CachingFileManager` is used to cache File objects.
        Since rasterio also caches some data, this will make repeated reads from the
        same object fast.

        When ``lock=False``, no lock is used, allowing for completely parallel reads
        from multiple threads or processes. However, a new file handle is opened on
        each request.
    masked: Optional[bool], default = False
        If True, read the mask and set values to NaN. Defaults to False.
    mask_and_scale: Optional[bool], default = False
        Lazily scale (using the `scales` and `offsets` from rasterio) and mask.
        If the _Unsigned attribute is present treat integer arrays as unsigned.
    default_name : Optional[str], default = None
        The name of the data array if none exists. Default is None.
    band_as_variable : Optional[bool], default = False
        If True, will load bands in a raster to separate variables.
    open_kwargs : kwargs, default = None
        Optional keyword arguments to pass into :func:`rasterio.open`.


    Returns
    -------
    Union[:obj:`xr.DataArray`, :obj:`xr.Dataset`]
        Loaded data.

    References
    ----------
    .. [1] `rioxarray.open_rasterio() <https://corteva.github.io/rioxarray/stable/rioxarray.html>`_
    .. [2] `rasterio.open() <https://rasterio.readthedocs.io/en/stable/api/rasterio.html#rasterio.open>`_
    """

    return rxr.open_rasterio(
        filename=filename,
        parse_coordinates=parse_coordinates,
        cache=cache,
        lock=lock,
        default_name=default_name,
        band_as_variable=band_as_variable,
        masked=masked,
        chunks=chunks,
        mask_and_scale=mask_and_scale,
        **open_kwargs,
    )


_MEMORY_STRATEGY = "normal"


def adjust_memory_strategy(strategy: str):
    """
    Tells GVAL how to address handling memory.  There are three modes currently available:

    normal:  Keeps all of xarray files in memory as usual
    moderate:  Either creates cloud optimized geotiffs and stores as temporary files and reloads or reloads file
    to be in lazily loaded stated
    aggressive: Does the same as moderate except loads with no cache so everything is read from disk

    There are tradeoffs with performance for choosing a strategy that conserves memory, adjust only as needed.

    Parameters
    ----------
    strategy : str, {'normal', 'moderate', 'aggressive'}
        Method to conserve memory

    Raises
    ------
    ValueError

    """

    if strategy in {"normal", "moderate", "aggressive"}:
        global _MEMORY_STRATEGY
        _MEMORY_STRATEGY = strategy

    else:
        raise ValueError(
            "Please select one of the following options for a memory strategy "
            "'normal', 'moderate', 'aggressive'"
        )


def get_current_memory_strategy() -> str:
    """
    Gets the current memory_strategy

    Returns
    -------
    str
        Memory optimization strategy
    """
    return _MEMORY_STRATEGY


def _handle_xarray_memory(
    data_obj: Union[xr.Dataset, xr.DataArray], make_temp: bool = False
) -> Union[xr.Dataset, xr.DataArray]:
    """
    Executes memory strategy plan depending on the set memory strategy.

    Nothing happens in this method when the plan is normal, only if the strategy is moderate or aggressive does
    any memory optimization occur.  If the parameter make_temp is true a temporary file with a lzw compressed
    cloud optimized geotiff will be made, otherwise the original file will be loaded.

    Parameters
    ----------
    data_obj : Union[xr.Dataset, xr.DataArray]
        Xarray object to handle_memory
    make_temp: bool
        Store data in a temporary file if in memory

    Returns
    -------
    Union[xr.Dataset, xr.DataArray]
        Memory handled xarray object
    """

    # Check to see if it is already dask and what memory strategy is in place
    band_as_var = True if isinstance(data_obj, xr.Dataset) else False
    cache = True if _MEMORY_STRATEGY != "aggressive" else False

    if _MEMORY_STRATEGY == "normal" or _check_dask_array(data_obj):  # do nothing
        return data_obj
    elif (
        make_temp is False
    ):  # reload the file with cache on or off depending on strategy
        file_name = (
            data_obj["band_1"].encoding["source"]
            if band_as_var
            else data_obj.encoding["source"]
        )
        new_obj = _parse_string_attributes(
            rxr.open_rasterio(
                file_name,
                mask_and_scale=True,
                band_as_variable=band_as_var,
                cache=cache,
            )
        )
        del data_obj
        return new_obj

    else:  # make temporary file from lzw compressed COG and load with cache on or off depending on strategy
        dst_profile = cog_profiles.get("lzw")
        delete_file = not cache

        with NamedTemporaryFile(delete=True, suffix=".tif") as in_file:
            with NamedTemporaryFile(delete=delete_file, suffix=".tif") as out_file:
                data_obj.rio.to_raster(in_file.name, tiled=True, windowed=True)
                del data_obj
                cog_translate(in_file.name, out_file.name, dst_profile, in_memory=True)
                return _parse_string_attributes(
                    rxr.open_rasterio(
                        out_file.name,
                        mask_and_scale=True,
                        band_as_variable=band_as_var,
                        cache=cache,
                    )
                )


def _check_dask_array(original_map: Union[xr.DataArray, xr.Dataset]) -> bool:
    """
    Check whether map to be reprojected has dask data or not

    Parameters
    ----------
    original_map: Union[xr.DataArray, xr.Dataset]
        Map to be reprojected

    Returns
    -------
    bool
        Whether the data is a dask array
    """

    chunks = (
        original_map["band_1"].chunks
        if isinstance(original_map, xr.Dataset)
        else original_map.chunks
    )
    return chunks is not None


def _parse_string_attributes(
    obj: Union[xr.DataArray, xr.Dataset]
) -> Union[xr.DataArray, xr.Dataset]:
    """
    Parses string attributes stored in rasters

    Parameters
    ----------
    obj: Union[xr.DataArray, xr.Dataset]
        Xarray object with possible string attributes

    Returns
    -------
    Union[xr.DataArray, xr.Dataset]
        Object returned with parsed attributes
    """

    if "pairing_dictionary" in obj.attrs and isinstance(
        obj.attrs["pairing_dictionary"], str
    ):
        eval_str = ast.literal_eval(
            obj.attrs["pairing_dictionary"].replace("nan", '"nan"')
        )
        obj.attrs["pairing_dictionary"] = {
            (float(k[0]), float(k[1])): float(v) for k, v in eval_str.items()
        }

        if isinstance(obj, xr.Dataset):
            for var in obj.data_vars:
                obj[var].attrs["pairing_dictionary"] = obj.attrs["pairing_dictionary"]

    if isinstance(obj, xr.Dataset):
        for var in obj.data_vars:
            if "pairing_dictionary" in obj[var].attrs and isinstance(
                obj[var].attrs["pairing_dictionary"], str
            ):
                eval_str = ast.literal_eval(
                    obj[var].attrs["pairing_dictionary"].replace("nan", '"nan"')
                )
                obj[var].attrs["pairing_dictionary"] = {
                    (float(k[0]), float(k[1])): float(v) for k, v in eval_str.items()
                }

    return obj


def _convert_to_dataset(xr_object=Union[xr.DataArray, xr.Dataset]) -> xr.Dataset:
    """
    Converts xarray object to dataset if it is not one already.

    Parameters
    ----------
    xr_object : Union[xr.DataArray, xr.Dataset]
        Xarray object to convert or simply return

    Returns
    -------
    xr.Dataset
        Dataset object

    """

    if isinstance(xr_object, xr.DataArray):
        nodata = xr_object.rio.nodata

        xr_object = (
            xr_object.to_dataset(dim="band")
            if "band" in xr_object.dims
            else xr_object.to_dataset(name="1")
        )
        xr_object = xr_object.rename_vars({x: f"band_{x}" for x in xr_object.data_vars})

        # Account for nodata
        for var_name in xr_object.data_vars:
            xr_object[var_name] = xr_object[var_name].rio.write_nodata(nodata)

        return xr_object
    else:
        return xr_object


def _get_raster_band_nodata(band_metadata, nodata_fill) -> Number:
    """

    Parameters
    ----------
    band_metadata: list
        Metadata fro raster:bands extension
    nodata_fill: Number
        Fill in value for missing data

    Returns
    -------
    Number
        Number representing nodata
    """

    if band_metadata:
        prop_string = str(band_metadata.coords["raster:bands"].values)
        idx1, idx2 = prop_string.find("{"), prop_string.rfind("}")

        return ast.literal_eval(prop_string[idx1 : idx2 + 1]).get("nodata")
    else:
        if nodata_fill is None:
            raise ValueError(
                "Must have nodata fill value if nodata is not present in metadata"
            )

        return nodata_fill


def _set_nodata(
    stack: xr.DataArray, band_metadata: list = None, nodata_fill: Number = None
) -> Number:
    """

    Parameters
    ----------
    stack
    band_metadata
    nodata_fill

    Returns
    -------

    """

    if stack.rio.nodata is not None:
        stack.rio.write_nodata(stack.rio.nodata, inplace=True)
    elif stack.rio.encoded_nodata is not None:
        stack.rio.write_nodata(stack.rio.encoded_nodata, inplace=True)
    else:
        stack.rio.write_nodata(
            _get_raster_band_nodata(band_metadata, nodata_fill), inplace=True
        )


def _set_crs(stack: xr.DataArray, band_metadata: list = None) -> Number:
    """

    Parameters
    ----------
    stack : xr.DataArray
        Original data with no information
    band_metadata : dict
        Information with band metadata

    Returns
    -------
    Xarray DataArray with proper CRS

    """

    if stack.rio.crs is not None:
        return stack.rio.write_crs(stack.rio.crs)
    else:
        return stack.rio.write_crs(f"EPSG:{band_metadata['epsg'].values}")


def get_stac_data(
    url: str,
    collection: str,
    time: str,
    bands: list = None,
    query: str = None,
    time_aggregate: str = None,
    max_items: int = None,
    intersects: dict = None,
    bbox: list = None,
    resolution: int = None,
    nodata_fill: Number = None,
) -> xr.Dataset:
    """

    Parameters
    ----------
    url : str
<<<<<<< HEAD
        Address hosting the STAC API
    collection : str
        Name of collection to get (currently limited to one)
    time : str
        Single or range of values to query in the time dimension
    bands: list, default = None
        Bands to retrieve from service
    query : str, default = None
        String command to filter data
    time_aggregate : str, default = None
        Method to aggregate multiple time stamps
    max_items : int, default = None
        The maximum amount of records to retrieve
    intersects : dict, default = None
        Dictionary representing the type of geometry and its respective coordinates
    bbox : list, default = None
        Coordinates to filter the spatial range of request
    resolution : int, default = 10
        Resolution to get data from
    nodata_fill : Number, default = None
        Value to fill nodata where not present
=======
        Endpoint with STAC API service
    collection : str
        Name of the collection to call data from
    time : str
        Time domain of interest (in case of multiple times a time aggregate must be supplied)
    bands : list, default = None
        Bands of interest in collection
    time_aggregate : str
        Way to reduce time to s single timestamp in the case of multiple time steps (currently valid options are)
    max_items
    intersects
    bbox
    nodata_fill
>>>>>>> 4c5e4f0e

    Returns
    -------
    xr.Dataset
<<<<<<< HEAD
        Dataset with the time slice and desired bands
=======
        Xarray object with resepective STAC API data

>>>>>>> 4c5e4f0e
    """

    with warnings.catch_warnings():
        warnings.simplefilter("ignore")
        # Call cataloging url, search, and convert to xarray
        catalog = pystac_client.Client.open(url)

        stac_items = catalog.search(
            datetime=time,
            collections=[collection],
            max_items=max_items,
            intersects=intersects,
            bbox=bbox,
            query=query,
        ).get_all_items()

        stack = stackstac.stack(stac_items, resolution=resolution)

        # Only get unique time indices in case there are duplicates
        _, idxs = np.unique(stack.coords["time"], return_index=True)
        stack = stack[idxs]

        # Aggregate if there is more than one time
        if stack.coords["time"].shape[0] > 1:
            crs = stack.rio.crs
            if time_aggregate == "mean":
                stack = stack.mean(dim="time")
<<<<<<< HEAD
            elif time_aggregate == "min":
                stack = stack.min(dim="time")
            elif time_aggregate == "max":
                stack = stack.max(dim="time")
=======
                stack.attrs["time_aggregate"] = "mean"
            elif time_aggregate == "min":
                stack = stack.min(dim="time")
                stack.attrs["time_aggregate"] = "min"
            elif time_aggregate == "max":
                stack = stack.max(dim="time")
                stack.attrs["time_aggregate"] = "max"
>>>>>>> 4c5e4f0e
            else:
                raise ValueError("A valid aggregate must be used for time ranges")

            stack.rio.write_crs(crs, inplace=True)
        else:
            stack = stack[0]
            stack.attrs["time_aggregate"] = "none"

        # Select specific bands
        if bands is not None:
            bands = [bands] if isinstance(bands, str) else bands
            stack = stack.sel({"band": bands})

        band_metadata = (
            stack.coords["raster:bands"] if "raster:bands" in stack.coords else None
        )
        if "band" in stack.dims:
            og_names = [name for name in stack.coords["band"]]
            names = [f"band_{x + 1}" for x in range(len(stack.coords["band"]))]
            stack = stack.assign_coords({"band": names}).to_dataset(dim="band")

            for metadata, var, og_var in zip(band_metadata, stack.data_vars, og_names):
                _set_nodata(stack[var], metadata, nodata_fill)
                stack[var] = _set_crs(stack[var], band_metadata)
                stack[var].attrs["original_name"] = og_var

        else:
            stack = stack.to_dataset(name="band_1")
            _set_nodata(stack["band_1"], band_metadata, nodata_fill)
<<<<<<< HEAD
            stack["band_1"] = _set_crs(stack["band_1"])
            stack["band_1"].attrs["original_name"] = (
                bands[0] if isinstance(bands, list) else bands
            )
=======
            stack["band_1"] = stack["band_1"].rio.write_crs(stack.rio.crs)
            stack["band_1"].attrs["original_name"] = bands[0]
>>>>>>> 4c5e4f0e

        return stack<|MERGE_RESOLUTION|>--- conflicted
+++ resolved
@@ -430,7 +430,6 @@
     Parameters
     ----------
     url : str
-<<<<<<< HEAD
         Address hosting the STAC API
     collection : str
         Name of collection to get (currently limited to one)
@@ -452,31 +451,12 @@
         Resolution to get data from
     nodata_fill : Number, default = None
         Value to fill nodata where not present
-=======
-        Endpoint with STAC API service
-    collection : str
-        Name of the collection to call data from
-    time : str
-        Time domain of interest (in case of multiple times a time aggregate must be supplied)
-    bands : list, default = None
-        Bands of interest in collection
-    time_aggregate : str
-        Way to reduce time to s single timestamp in the case of multiple time steps (currently valid options are)
-    max_items
-    intersects
-    bbox
-    nodata_fill
->>>>>>> 4c5e4f0e
 
     Returns
     -------
     xr.Dataset
-<<<<<<< HEAD
-        Dataset with the time slice and desired bands
-=======
         Xarray object with resepective STAC API data
 
->>>>>>> 4c5e4f0e
     """
 
     with warnings.catch_warnings():
@@ -504,12 +484,6 @@
             crs = stack.rio.crs
             if time_aggregate == "mean":
                 stack = stack.mean(dim="time")
-<<<<<<< HEAD
-            elif time_aggregate == "min":
-                stack = stack.min(dim="time")
-            elif time_aggregate == "max":
-                stack = stack.max(dim="time")
-=======
                 stack.attrs["time_aggregate"] = "mean"
             elif time_aggregate == "min":
                 stack = stack.min(dim="time")
@@ -517,7 +491,6 @@
             elif time_aggregate == "max":
                 stack = stack.max(dim="time")
                 stack.attrs["time_aggregate"] = "max"
->>>>>>> 4c5e4f0e
             else:
                 raise ValueError("A valid aggregate must be used for time ranges")
 
@@ -547,14 +520,9 @@
         else:
             stack = stack.to_dataset(name="band_1")
             _set_nodata(stack["band_1"], band_metadata, nodata_fill)
-<<<<<<< HEAD
             stack["band_1"] = _set_crs(stack["band_1"])
             stack["band_1"].attrs["original_name"] = (
                 bands[0] if isinstance(bands, list) else bands
             )
-=======
-            stack["band_1"] = stack["band_1"].rio.write_crs(stack.rio.crs)
-            stack["band_1"].attrs["original_name"] = bands[0]
->>>>>>> 4c5e4f0e
 
         return stack